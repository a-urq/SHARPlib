/**
 * \file
 * \brief Routines used for parcel lifting and integration
 * \author
 *   Kelton Halbert                  \n
 *   Email: kelton.halbert@noaa.gov  \n
 * \date   2022-11-09
 *
 * Written for the NWS Storm Predidiction Center \n
 * Based on NSHARP routines originally written by
 * John Hart and Rich Thompson at SPC.
 */
#ifndef __SHARP_PARCEL_H__
#define __SHARP_PARCEL_H__

#include <SHARPlib/constants.h>
#include <SHARPlib/interp.h>
#include <SHARPlib/layer.h>
#include <SHARPlib/thermo.h>

#include <cstddef>

namespace sharp {

// To-Do: Refactor lifter_wobus and lifter_cm1 to leverage
// a base class, through static polymorphism and the
// Curiously Recurring Template Pattern, so that there is a
// common interface defined for all Parcel lifters that they
// must adhere to.

////////////    FUNCTORS    ///////////
//

/**
 * \author Kelton Halbert - NWS Storm Prediction Center
 *
 * \brief A functor that calls the Wobus Wetlift funtion
 *
 * This functor is used to wrap the Wobus Wetlift function for parcel
 * lifting routines. Functors - classes with their operator()
 * overloaded - are used so that functions can be
 * passed to templates in a way that the compiler can still
 * optimize, rather than using function pointers or lambdas.
 *
 * Specifically, this functor is designed to be passed as a template
 * argument to sharp::Parcel::lift_parcel, so that the method of computing
 * moist adiabats can be changed without changing the overall parcel
 * lifting code. The reason this is awesome is that the compiler
 * can still optimize and inline this code, while the user can configure
 * the parcel lifting algorithm to their specifications.
 */
struct lifter_wobus {
    static constexpr bool lift_from_lcl = true;

    /**
     * \brief Perform the setup step for the parcel lifter.
     *
     * Some parcel lifters require setup in order to handle
     * adiabatic ascent and tracking of vapor, liquid, and
     * ice mixing ratios. The Wobus lifter does not require
     * this, however, so this function does nothing.
     */
    inline void setup([[maybe_unused]] const float lcl_pres,
                      [[maybe_unused]] const float lcl_tmpk) const {}

    /**
     * \brief Overloads operator() to call sharp::wetlift.
     * \param   pres        Parcel pressure (Pa)
     * \param   tmpk        Parcel temperature (K)
     * \param   new_pres    Final level of parcel after lift (Pa)
     *
     * \return  The temperature of the lifted parcel
     */
    [[nodiscard]] inline float operator()(const float pres, const float tmpk,
                                          const float new_pres) const {
        return wetlift(pres, tmpk, new_pres);
    }

    /**
     * \brief Computes the virtual temperature of the parcel
     * \param   pres        Parcel pressure (Pa)
     * \param   tmpk        Parcel temperature (K)
     *
     * \return  The virtual temperature of the parcel
     */
<<<<<<< HEAD
    [[nodiscard]] inline float operator()(const float pres, const float tmpk,
                                          const float new_pres) const {
        const float pcl_tmpk = wetlift(pres, tmpk, new_pres);
        return virtual_temperature(pcl_tmpk, mixratio(new_pres, pcl_tmpk));
=======
    [[nodiscard]] inline float parcel_virtual_temperature(
        const float pres, const float tmpk) const {
        return virtual_temperature(tmpk, mixratio(pres, tmpk));
>>>>>>> 7e2f4093
    }
};

struct lifter_cm1 {
   private:
    /**
     * \brief Used to keep track of mixing ratio for conserved/adiabatic lifting
     */
    float rv_total = MISSING;

    /**
     * \brief Water vapor mixing ratio variable updated during parcel lifts
     */
    float rv = MISSING;

    /**
<<<<<<< HEAD
     * \brief The iterative convergence criteria (K)
=======
     * \brief Liquid water mixing ratio variable updated during parcel lifts
>>>>>>> 7e2f4093
     */
    float rl = MISSING;

    /**
     * \brief Ice water mixing ratio variable updated during parcel lifts
     */
    float ri = MISSING;

   public:
    static constexpr bool lift_from_lcl = false;

    /**
     * \brief The type of moist adiabat to use, as defined by sharp::adiabat
     */
    adiabat ma_type = adiabat::pseudo_liq;

    /**
     * \brief The pressure increment (Pa) to use for the iterative solver
     */
    float pressure_incr = 500.0f;

    /**
     * \brief The iterative convergence criteria (K)
     */
    float converge = 0.001f;

    /**
     * \brief perform the necessary setup for parcel ascent.
     *
     * This function sets the total water mixing ratio for
     * adiabatic parcel ascent, and zeroes out the vapor,
     * liquid, and ice mixing ratios from previous parcel
     * ascents.
     */
    inline void setup(const float lcl_pres, const float lcl_tmpk) {
        this->rv_total = mixratio(lcl_pres, lcl_tmpk);
        this->rv = 0.0f;
        this->rl = 0.0f;
        this->ri = 0.0f;
    }

    /**
     * \brief Overloads operator() to call sharp::moist_adiabat_cm1
     *
     * \param   pres        Parcel pressure (Pa)
     * \param   tmpk        Parcel temperature (K)
     * \param   new_pres    Final level of parcel after lift (Pa)
     *
     * \return  The virtual temperature of the lifted parcel
     */
    [[nodiscard]] inline float operator()(const float pres, const float tmpk,
                                          const float new_pres) {
<<<<<<< HEAD
        const float pcl_tmpk = moist_adiabat_cm1(
            pres, tmpk, new_pres, this->rv_total, this->rv, this->rl, this->ri,
            this->pressure_incr, this->converge, this->ma_type);
        return virtual_temperature(pcl_tmpk, this->rv, this->rl, this->ri);
=======
        return moist_adiabat_cm1(pres, tmpk, new_pres, this->rv_total, this->rv,
                                 this->rl, this->ri, this->pressure_incr,
                                 this->converge, this->ma_type);
    }

    /**
     * \brief Computes the virtual temperature of the parcel
     * \param   pres        Parcel pressure (Pa)
     * \param   tmpk        Parcel temperature (K)
     *
     * \return  The virtual temperature of the parcel
     */
    [[nodiscard]] inline float parcel_virtual_temperature(
        [[maybe_unused]] const float pres, const float tmpk) const {
        return virtual_temperature(tmpk, this->rv, this->rl, this->ri);
>>>>>>> 7e2f4093
    }
};

//
////////////  END FUNCTORS   ///////////

/**
 * \brief Enum that defines the lifted parcel level (LPL) of origin.
 *
 * The SFC parcel is a surface-based parcel, where the parcel initial attributes
 * are set to the surface pressure, temperature, and dewpoint.
 *
 * The FCST parcel is a forecast-surface-based parcel, in which the afternoon
 * surface temperature and dewpoint are estimated and set as the parcel starting
 * values.
 *
 * The MU parcel is the most unstable parcel, in which the parcel attributes are
 * set to the pressure, temperature, and dewpoint of the maximum Theta-E level
 * within the bottom 400 hPa of the profile.
 *
 * The ML parcel is the mixed-layer parcel, in which the mean theta and water
 * vapor mixing ratio within the lowest 100 hPa are used to estimate a boundary
 * layer mean, and lifted from the surface.
 *
 * The USR parcel means that the parcel initial lifting attributes have already
 * been set by the programmer or user, and there is no need for them to be
 * set or modified.
 */
enum class LPL : int {
    /**
     * \brief Surface Based Parcel
     */
    SFC = 1,

    /**
     * \brief Forecast Surface Parcel
     */
    FCST = 2,

    /**
     * \brief Most Unstable Parcel
     */
    MU = 3,  // most unstable

    /**
     * \brief Mixed Layer Parcel
     */
    ML = 4,  // Mixed layer

    /**
     * \brief User-defined Parcel
     */
    USR = 5,  // user-defined
    END,
};

/**
 * \author Kelton Halbert - NWS Storm Prediction Center
 *
 * \brief Data that defines a Parcel, its attributes, and derived quantities.
 *
 * Contains information about a Parcel's starting level and
 * thermodynamic attributes, as well as paramaters computed
 * using the parcel.
 */
struct Parcel {
    /**
     * \brief Parcel starting pressure (Pa)
     */
    float pres = MISSING;

    /**
     * \brief Parcel starting temperature (K)
     */
    float tmpk = MISSING;

    /**
     * \brief Parcel starting dewpoint (K)
     */
    float dwpk = MISSING;

    /**
     * \brief Pressure at the Lifted Condensation Level (Pa)
     */
    float lcl_pressure = MISSING;

    /**
     * \brief Pressure at the Level of Free Convection (Pa)
     */
    float lfc_pressure = MISSING;

    /**
     * \brief Pressure at the parcel Equilibrium Level (Pa)
     */
    float eql_pressure = MISSING;

    /**
     * \brief Parcel Convective Available Potential Energy (J/kg) between the
     * LFC and EL
     */
    float cape = 0.0;

    /**
     * \brief Parcel Convective Inhibition (J/kg) between the LFC and EL
     */
    float cinh = 0.0;

    /**
     * \brief The type of parcel this is
     */
    LPL source;

    Parcel();
<<<<<<< HEAD
    Parcel(const float pressure, const float temperature, const float dewpoint,
           const LPL lpl);
=======
    Parcel(float pressure, float temperature, float dewpoint, LPL lpl);
>>>>>>> 7e2f4093

    /**
     * \author Kelton Halbert - NWS Storm Prediction Center
     *
     * \brief Lifts a sharp::Parcel to compute buoyancy
     *
     * Lifts a sharp::Parcel dry adiabatically from its sharp::LPL to its
     * LCL dry adiabatically, and then moist adiabatically from the
     * LCL to the top of the profile. The moist adiabat used is determined
     * bu the type of lifting functor passed to the function (i.e.
     * sharp::lifter_wobus or sharp::lifter_cm1).
     *
     * \param   liftpcl         Parcel lifting function/functor
     * \param   pressure_arr    Array of env pressure (Pa)
     * \param   virtemp_arr     Array of env virtual temperature (K)
     * \param   buoyancy_arr    The array to fill with Buoyancy (m/s^2)
     * \param   N               The length of the arrays
     * \param   pcl_vtmpk_arr   Optional array to fill virtual temp (K)
     */
    template <typename Lft>
    void lift_parcel(Lft& liftpcl, const float pressure_arr[],
                     const float virtemp_arr[], float buoyancy_arr[],
                     const std::ptrdiff_t N, float pcl_vtmpk_arr[] = nullptr) {
        // Lift the parcel from the LPL to the LCL
        float pres_lcl;
        float tmpk_lcl;
        drylift(this->pres, this->tmpk, this->dwpk, pres_lcl, tmpk_lcl);
        // If we are lifting elevated parcel (i.e. EIL), we need to make
        // sure our LCL isnt above the top of our data.
        if (pres_lcl < pressure_arr[N - 1]) return;

        this->lcl_pressure = pres_lcl;

        const float qv_lcl = mixratio(pres_lcl, tmpk_lcl);
        const float thetav_lcl =
            theta(pres_lcl, virtual_temperature(tmpk_lcl, qv_lcl),
                  THETA_REF_PRESSURE);

        // Define the dry and saturated lift layers
        PressureLayer dry_lyr = {this->pres, this->lcl_pressure};
        PressureLayer sat_lyr = {this->lcl_pressure, pressure_arr[N - 1]};

        // The LayerIndex excludes the top and bottom for interpolation reasons
        const LayerIndex dry_idx = get_layer_index(dry_lyr, pressure_arr, N);
        const LayerIndex sat_idx = get_layer_index(sat_lyr, pressure_arr, N);

        // zero out any residual buoyancy from
        // other parcels that may have been lifted
        for (std::ptrdiff_t k = 0; k < dry_idx.kbot; ++k) {
            buoyancy_arr[k] = 0.0f;
            if (pcl_vtmpk_arr) pcl_vtmpk_arr[k] = 0.0f;
        }

        // Fill the array with dry parcel buoyancy.
        // Virtual potential temperature (Theta-V)
        // is conserved for a parcels dry ascent to the LCL
        for (std::ptrdiff_t k = dry_idx.kbot; k < dry_idx.ktop + 1; ++k) {
            const float pcl_vtmp =
                theta(THETA_REF_PRESSURE, thetav_lcl, pressure_arr[k]);
            buoyancy_arr[k] = buoyancy(pcl_vtmp, virtemp_arr[k]);
            if (pcl_vtmpk_arr) pcl_vtmpk_arr[k] = pcl_vtmp;
        }

<<<<<<< HEAD
=======
        float pres_bot = pres_lcl;
        float tmpk_bot = tmpk_lcl;
        liftpcl.setup(pres_lcl, tmpk_lcl);

>>>>>>> 7e2f4093
        // fill the array with the moist parcel buoyancy
        for (std::ptrdiff_t k = sat_idx.kbot; k < N; ++k) {
            // compute above-lcl buoyancy here
            const float pcl_pres = pressure_arr[k];
<<<<<<< HEAD
            const float pcl_vtmpk = liftpcl(pres_lcl, tmpk_lcl, pcl_pres);
=======
            const float pcl_tmpk = liftpcl(pres_bot, tmpk_bot, pcl_pres);

            if constexpr (!Lft::lift_from_lcl) {
                pres_bot = pcl_pres;
                tmpk_bot = pcl_tmpk;
            }

            const float pcl_vtmpk =
                liftpcl.parcel_virtual_temperature(pcl_pres, pcl_tmpk);
>>>>>>> 7e2f4093
            const float env_vtmpk = virtemp_arr[k];
            buoyancy_arr[k] = buoyancy(pcl_vtmpk, env_vtmpk);
            if (pcl_vtmpk_arr) pcl_vtmpk_arr[k] = pcl_vtmpk;
        }
    }

    /**
     * \author Kelton Halbert - NWS Storm Prediction Center
     *
     * \brief Find the LFC and EL that bounds the layer with the maximum CAPE
     *
     * Searches the buoyancy array for the LFC and EL combination that
     * results in the most CAPE in the given profile. The buoyancy array is
     * typically computed by calling sharp::lift_parcel. Once the LFC and EL
     * are found, the values are set in sharp::Parcel.lfc_pres and
     * sharp::Parcel.eql_pres.
     *
     * \param   pres_arr    The pressure coordinate array (Pa)
     * \param   hght_arr    The height coordinate array (meters)
     * \param   buoy_arr    The profile buoyancy array (m/s^2)
     * \param   N           The length of the arrays
     */
    void find_lfc_el(const float pres_arr[], const float hght_arr[],
                     const float buoy_arr[], const std::ptrdiff_t N);
<<<<<<< HEAD

    /**
     * \author Kelton Halbert - NWS Storm Prediction Center
     *
     * \brief Compute CAPE and CINH for a previously lifted sharp::Parcel.
     *
     * Assuming that sharp::lift_parcel has been called, cape_cinh
     * will integrate the area between the LFC and EL to compute CAPE,
     * and integrate the area between the LPL and LCL to compute CINH.
     *
     * The results are set in pcl->cape and pcl->cinh.
     *
     * \param   pres_arr    Array of pressure (Pa)
     * \param   hght_arr    Array of height (meters)
     * \param   buoy_arr    Array of buoyancy (m/s^2)
     * \param   N           Length of arrays
     */
    void cape_cinh(const float pres_arr[], const float hght_arr[],
                   const float buoy_arr[], const std::ptrdiff_t N);
=======
>>>>>>> 7e2f4093

    /**
     * \author Kelton Halbert - NWS Storm Prediction Center
     *
<<<<<<< HEAD
=======
     * \brief Compute CAPE and CINH for a previously lifted sharp::Parcel.
     *
     * Assuming that sharp::lift_parcel has been called, cape_cinh
     * will integrate the area between the LFC and EL to compute CAPE,
     * and integrate the area between the LPL and LCL to compute CINH.
     *
     * The results are set in pcl->cape and pcl->cinh.
     *
     * \param   pres_arr    Array of pressure (Pa)
     * \param   hght_arr    Array of height (meters)
     * \param   buoy_arr    Array of buoyancy (m/s^2)
     * \param   N           Length of arrays
     */
    void cape_cinh(const float pres_arr[], const float hght_arr[],
                   const float buoy_arr[], const std::ptrdiff_t N);

    /**
     * \author Kelton Halbert - NWS Storm Prediction Center
     *
>>>>>>> 7e2f4093
     * \brief Construct and return a surface-based Parcel
     *
     * Given input values of surface pressure, temperature,
     * and dewpoint temperature, construct and return a Surface
     * Based Parcel.
     *
     * \param    pressure        Surface pressure (Pa)
     * \param    temperature     Surface temperature (K)
     * \param    dewpoint        Surface dewpoint (K)
     * \return   sharp::Parcel with surface values
     */
    static inline Parcel surface_parcel(const float pressure,
                                        const float temperature,
                                        const float dewpoint) noexcept {
        return Parcel(pressure, temperature, dewpoint, LPL::SFC);
    }

    /**
     * \author Kelton Halbert - NWS Storm Prediction Center
     *
     * \brief Construct and return a mixed-layer Parcel
     *
     * Given input arrays of pressure, height, potential
     * temperature, and water vapor mixing ratio, as well
     * as a defined sharp::PressureLayer or
     * sharp::HeightLayer, compute and return a mixed-layer
     * Parcel.
     *
     * \param   pressure            Array of pressure (Pa)
     * \param   height              Array of height (meters)
     * \param   pot_temperature     Array of potential temperature (K)
     * \param   wv_mixratio         Array of water vapor mixing ratio (unitless)
     * \param   N                   Length of arrays
     * \param   Lyr                 sharp::PressureLayer or sharp::HeightLayer
     * \return sharp::Parcel with mixed-layer values
     */
    template <typename Lyr>
    static Parcel mixed_layer_parcel(Lyr& mix_layer, const float pressure[],
                                     const float height[],
                                     const float pot_temperature[],
                                     const float wv_mixratio[],
                                     const std::ptrdiff_t N) noexcept {
        float mean_mixr, mean_thta, pcl_pres;
<<<<<<< HEAD
        if constexpr (mix_layer.coord == LayerCoordinate::pressure) {
=======
        if constexpr (Lyr::coord == LayerCoordinate::pressure) {
>>>>>>> 7e2f4093
            mean_mixr = layer_mean(mix_layer, pressure, wv_mixratio, N);
            mean_thta = layer_mean(mix_layer, pressure, pot_temperature, N);
            pcl_pres = mix_layer.bottom;

        } else {
            mean_mixr = layer_mean(mix_layer, height, pressure, wv_mixratio, N);
            mean_thta =
                layer_mean(mix_layer, height, pressure, pot_temperature, N);
            pcl_pres =
                sharp::interp_height(mix_layer.bottom, height, pressure, N);
        }
        const float tmpk = theta(THETA_REF_PRESSURE, mean_thta, pcl_pres);
        const float dwpk = temperature_at_mixratio(mean_mixr, pcl_pres);

        return Parcel(pcl_pres, tmpk, dwpk, LPL::ML);
    }

    /**
     * \author Kelton Halbert - NWS Storm Prediction Center
     *
     * \brief Construct and return a most-unstable Parcel
     *
     * Given input arrays of pressure, height, temperature,
     * virtual temperature, and dewpoint, a scratch/working
     * array to store values of buoyancy, and a defined
     * sharp::PressureLayer or sharp::HeightLayer to search
     * over, find and return the most-unstable parcel.
     *
     * \param   pressure            Array of pressure (Pa)
     * \param   height              Array of height (meters)
     * \param   temperature         Array of temperature (K)
     * \param   virtemp             Array of virtual temperature (K)
     * \param   dewpoint            Array of dewpoint temperature (K)
     * \param   buoyancy            Writeable array for buoyancy calcs (m/s^2)
     * \param   N                   Length of arrays
     * \param   search_layer        sharp::PressureLayer or sharp::HeightLay
     * \param   lifter              The parcel moist adiabatic ascent function
     * \return The most unstable sharp::Parcel within the search layer
     */
    template <typename Lyr, typename Lft>
    static Parcel most_unstable_parcel(Lyr& search_layer, Lft& lifter,
                                       const float pressure[],
                                       const float height[],
                                       const float temperature[],
                                       const float virtemp[],
                                       const float dewpoint[], float buoyancy[],
                                       const std::ptrdiff_t N) noexcept {
        LayerIndex lyr_idx;
<<<<<<< HEAD
        if constexpr (search_layer.coord == LayerCoordinate::pressure) {
=======
        if constexpr (Lyr::coord == LayerCoordinate::pressure) {
>>>>>>> 7e2f4093
            lyr_idx = get_layer_index(search_layer, pressure, N);

        } else {
            lyr_idx = get_layer_index(search_layer, height, N);
        }

        Parcel max_parcel;
        for (std::ptrdiff_t idx = lyr_idx.kbot; idx <= lyr_idx.ktop; ++idx) {
            const float pres = pressure[idx];
            const float tmpk = temperature[idx];
            const float dwpk = dewpoint[idx];
            Parcel pcl(pres, tmpk, dwpk, LPL::MU);

            pcl.lift_parcel(lifter, pressure, virtemp, buoyancy, N);
            pcl.cape_cinh(pressure, height, buoyancy, N);
            if (pcl.cape > max_parcel.cape) max_parcel = pcl;
        }

        return max_parcel;
    }
};

}  // end namespace sharp

#endif  // __SHARP_PARCEL_H__<|MERGE_RESOLUTION|>--- conflicted
+++ resolved
@@ -83,16 +83,9 @@
      *
      * \return  The virtual temperature of the parcel
      */
-<<<<<<< HEAD
-    [[nodiscard]] inline float operator()(const float pres, const float tmpk,
-                                          const float new_pres) const {
-        const float pcl_tmpk = wetlift(pres, tmpk, new_pres);
-        return virtual_temperature(pcl_tmpk, mixratio(new_pres, pcl_tmpk));
-=======
     [[nodiscard]] inline float parcel_virtual_temperature(
         const float pres, const float tmpk) const {
         return virtual_temperature(tmpk, mixratio(pres, tmpk));
->>>>>>> 7e2f4093
     }
 };
 
@@ -109,11 +102,7 @@
     float rv = MISSING;
 
     /**
-<<<<<<< HEAD
-     * \brief The iterative convergence criteria (K)
-=======
      * \brief Liquid water mixing ratio variable updated during parcel lifts
->>>>>>> 7e2f4093
      */
     float rl = MISSING;
 
@@ -166,12 +155,6 @@
      */
     [[nodiscard]] inline float operator()(const float pres, const float tmpk,
                                           const float new_pres) {
-<<<<<<< HEAD
-        const float pcl_tmpk = moist_adiabat_cm1(
-            pres, tmpk, new_pres, this->rv_total, this->rv, this->rl, this->ri,
-            this->pressure_incr, this->converge, this->ma_type);
-        return virtual_temperature(pcl_tmpk, this->rv, this->rl, this->ri);
-=======
         return moist_adiabat_cm1(pres, tmpk, new_pres, this->rv_total, this->rv,
                                  this->rl, this->ri, this->pressure_incr,
                                  this->converge, this->ma_type);
@@ -187,7 +170,6 @@
     [[nodiscard]] inline float parcel_virtual_temperature(
         [[maybe_unused]] const float pres, const float tmpk) const {
         return virtual_temperature(tmpk, this->rv, this->rl, this->ri);
->>>>>>> 7e2f4093
     }
 };
 
@@ -301,12 +283,8 @@
     LPL source;
 
     Parcel();
-<<<<<<< HEAD
     Parcel(const float pressure, const float temperature, const float dewpoint,
            const LPL lpl);
-=======
-    Parcel(float pressure, float temperature, float dewpoint, LPL lpl);
->>>>>>> 7e2f4093
 
     /**
      * \author Kelton Halbert - NWS Storm Prediction Center
@@ -370,20 +348,14 @@
             if (pcl_vtmpk_arr) pcl_vtmpk_arr[k] = pcl_vtmp;
         }
 
-<<<<<<< HEAD
-=======
         float pres_bot = pres_lcl;
         float tmpk_bot = tmpk_lcl;
         liftpcl.setup(pres_lcl, tmpk_lcl);
 
->>>>>>> 7e2f4093
         // fill the array with the moist parcel buoyancy
         for (std::ptrdiff_t k = sat_idx.kbot; k < N; ++k) {
             // compute above-lcl buoyancy here
             const float pcl_pres = pressure_arr[k];
-<<<<<<< HEAD
-            const float pcl_vtmpk = liftpcl(pres_lcl, tmpk_lcl, pcl_pres);
-=======
             const float pcl_tmpk = liftpcl(pres_bot, tmpk_bot, pcl_pres);
 
             if constexpr (!Lft::lift_from_lcl) {
@@ -393,7 +365,6 @@
 
             const float pcl_vtmpk =
                 liftpcl.parcel_virtual_temperature(pcl_pres, pcl_tmpk);
->>>>>>> 7e2f4093
             const float env_vtmpk = virtemp_arr[k];
             buoyancy_arr[k] = buoyancy(pcl_vtmpk, env_vtmpk);
             if (pcl_vtmpk_arr) pcl_vtmpk_arr[k] = pcl_vtmpk;
@@ -418,7 +389,6 @@
      */
     void find_lfc_el(const float pres_arr[], const float hght_arr[],
                      const float buoy_arr[], const std::ptrdiff_t N);
-<<<<<<< HEAD
 
     /**
      * \author Kelton Halbert - NWS Storm Prediction Center
@@ -438,34 +408,10 @@
      */
     void cape_cinh(const float pres_arr[], const float hght_arr[],
                    const float buoy_arr[], const std::ptrdiff_t N);
-=======
->>>>>>> 7e2f4093
 
     /**
      * \author Kelton Halbert - NWS Storm Prediction Center
      *
-<<<<<<< HEAD
-=======
-     * \brief Compute CAPE and CINH for a previously lifted sharp::Parcel.
-     *
-     * Assuming that sharp::lift_parcel has been called, cape_cinh
-     * will integrate the area between the LFC and EL to compute CAPE,
-     * and integrate the area between the LPL and LCL to compute CINH.
-     *
-     * The results are set in pcl->cape and pcl->cinh.
-     *
-     * \param   pres_arr    Array of pressure (Pa)
-     * \param   hght_arr    Array of height (meters)
-     * \param   buoy_arr    Array of buoyancy (m/s^2)
-     * \param   N           Length of arrays
-     */
-    void cape_cinh(const float pres_arr[], const float hght_arr[],
-                   const float buoy_arr[], const std::ptrdiff_t N);
-
-    /**
-     * \author Kelton Halbert - NWS Storm Prediction Center
-     *
->>>>>>> 7e2f4093
      * \brief Construct and return a surface-based Parcel
      *
      * Given input values of surface pressure, temperature,
@@ -509,11 +455,7 @@
                                      const float wv_mixratio[],
                                      const std::ptrdiff_t N) noexcept {
         float mean_mixr, mean_thta, pcl_pres;
-<<<<<<< HEAD
-        if constexpr (mix_layer.coord == LayerCoordinate::pressure) {
-=======
         if constexpr (Lyr::coord == LayerCoordinate::pressure) {
->>>>>>> 7e2f4093
             mean_mixr = layer_mean(mix_layer, pressure, wv_mixratio, N);
             mean_thta = layer_mean(mix_layer, pressure, pot_temperature, N);
             pcl_pres = mix_layer.bottom;
@@ -562,11 +504,7 @@
                                        const float dewpoint[], float buoyancy[],
                                        const std::ptrdiff_t N) noexcept {
         LayerIndex lyr_idx;
-<<<<<<< HEAD
-        if constexpr (search_layer.coord == LayerCoordinate::pressure) {
-=======
         if constexpr (Lyr::coord == LayerCoordinate::pressure) {
->>>>>>> 7e2f4093
             lyr_idx = get_layer_index(search_layer, pressure, N);
 
         } else {
